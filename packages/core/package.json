--- conflicted
+++ resolved
@@ -1,10 +1,6 @@
 {
   "name": "hwy",
-<<<<<<< HEAD
   "version": "0.0.0-beta.3",
-=======
-  "version": "0.7.2",
->>>>>>> 9dc6f045
   "author": {
     "name": "Samuel J. Cook"
   },
@@ -28,12 +24,12 @@
     "typecheck": "tsc"
   },
   "devDependencies": {
-    "@hono/node-server": "^1.3.2",
+    "@hono/node-server": "^1.3.3",
     "@hwy-js/build": "workspace:*",
     "@hwy-js/dev": "workspace:*",
     "@types/node": "^20.10.4",
     "devalue": "^4.3.2",
-    "hono": "^3.11.4",
+    "hono": "^3.11.7",
     "preact": "^10.19.3",
     "preact-render-to-string": "^6.3.1",
     "tsup": "^8.0.1"
