--- conflicted
+++ resolved
@@ -1,10 +1,6 @@
 {
   "name": "@hwy-js/dev",
-<<<<<<< HEAD
   "version": "0.0.0-beta.3",
-=======
-  "version": "0.7.2",
->>>>>>> 9dc6f045
   "author": {
     "name": "Samuel J. Cook"
   },
@@ -28,7 +24,7 @@
   },
   "devDependencies": {
     "@types/node": "^20.10.4",
-    "hono": "^3.11.4",
+    "hono": "^3.11.7",
     "tsup": "^8.0.1",
     "typescript": "^5.3.3"
   },
