import { IS_DEV } from "./utils/constants.js";
import { hwyInit, utils, HeadBlock, HeadElements, renderRoot } from "hwy";
import { Hono } from "hono";
import { serve } from "@hono/node-server";
import { handle } from "@hono/node-server/vercel";
import { serveStatic } from "@hono/node-server/serve-static";
import { logger } from "hono/logger";
import { secureHeaders } from "hono/secure-headers";
import { make_emoji_data_url } from "./utils/utils.js";
import { BodyInner } from "./components/body-inner.js";

const app = new Hono();
app.use("*", logger());
app.get("*", secureHeaders());

await hwyInit({
  app,
  importMetaUrl: import.meta.url,
  serveStatic,
  /*
   * The publicUrlPrefix makes the monorepo work with the public
   * folder when deployed with Vercel. If you aren't using a
   * monorepo (or aren't deploying to Vercel), you won't need
   * to add a publicUrlPrefix.
   */
  publicUrlPrefix: process.env.NODE_ENV === "production" ? "docs/" : undefined,
});

const defaultHeadBlocks: HeadBlock[] = [
  { title: "Hwy Framework" },
  {
    tag: "meta",
    attributes: {
      name: "description",
      content:
        "Hwy is a simple, lightweight, and flexible web framework, built on Hono and HTMX.",
    },
  },
  {
    tag: "link",
    attributes: {
      rel: "icon",
      href: make_emoji_data_url("⭐"),
    },
  },
  {
    tag: "meta",
    attributes: {
      name: "og:image",
      content: "/create-hwy-snippet.webp",
    },
  },
];

app.all("*", async (c, next) => {
<<<<<<< HEAD
  if (c.req.method === "GET") {
    c.header("Cache-Control", "max-age=0, s-maxage=2678400");
  }
=======
  c.header("Cache-Control", "max-age=0, s-maxage=2678400");
>>>>>>> 9dc6f045

  return await renderRoot({
    c,
    next,
    defaultHeadBlocks,
    root: function (baseProps) {
      return (
        <html lang="en">
          <head>
            <meta charset="UTF-8" />
            <meta
              name="viewport"
              content="width=device-width,initial-scale=1"
            />

            <HeadElements {...baseProps} />

            <script defer src={utils.getPublicUrl("prism.js")} />
          </head>

          <body>
            <BodyInner {...baseProps} />
          </body>
        </html>
      );
    },
  });
});

app.notFound((c) => {
  return c.text("404 Not Found", 404);
});

app.onError((error, c) => {
  console.error(error);
  return c.text("500 Internal Server Error", 500);
});

export default handle(app);

serve({ fetch: app.fetch, port: Number(process.env.PORT || 3000) }, (info) => {
  console.log(
    `\nListening on http://${IS_DEV ? "localhost" : info.address}:${
      info.port
    }\n`,
  );
});<|MERGE_RESOLUTION|>--- conflicted
+++ resolved
@@ -1,13 +1,13 @@
-import { IS_DEV } from "./utils/constants.js";
-import { hwyInit, utils, HeadBlock, HeadElements, renderRoot } from "hwy";
+import { serve } from "@hono/node-server";
+import { serveStatic } from "@hono/node-server/serve-static";
+import { handle } from "@hono/node-server/vercel";
 import { Hono } from "hono";
-import { serve } from "@hono/node-server";
-import { handle } from "@hono/node-server/vercel";
-import { serveStatic } from "@hono/node-server/serve-static";
 import { logger } from "hono/logger";
 import { secureHeaders } from "hono/secure-headers";
+import { HeadBlock, HeadElements, hwyInit, renderRoot, utils } from "hwy";
+import { BodyInner } from "./components/body-inner.js";
+import { IS_DEV } from "./utils/constants.js";
 import { make_emoji_data_url } from "./utils/utils.js";
-import { BodyInner } from "./components/body-inner.js";
 
 const app = new Hono();
 app.use("*", logger());
@@ -53,13 +53,9 @@
 ];
 
 app.all("*", async (c, next) => {
-<<<<<<< HEAD
   if (c.req.method === "GET") {
     c.header("Cache-Control", "max-age=0, s-maxage=2678400");
   }
-=======
-  c.header("Cache-Control", "max-age=0, s-maxage=2678400");
->>>>>>> 9dc6f045
 
   return await renderRoot({
     c,
