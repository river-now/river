--- conflicted
+++ resolved
@@ -12,10 +12,9 @@
     "update-latest": "pnpm update --latest"
   },
   "dependencies": {
-<<<<<<< HEAD
-    "@hono/node-server": "^1.3.2",
+    "@hono/node-server": "^1.3.3",
     "devalue": "^4.3.2",
-    "hono": "^3.11.4",
+    "hono": "^3.11.7",
     "hwy": "workspace:*",
     "preact-render-to-string": "^6.3.1"
   },
@@ -25,17 +24,6 @@
     "@hwy-js/dev": "workspace:*",
     "@preact/signals": "^1.2.2",
     "@types/node": "^20.10.4",
-=======
-    "@hono/node-server": "^1.2.3",
-    "hono": "^3.10.1",
-    "hwy": "0.7.2"
-  },
-  "devDependencies": {
-    "@hwy-js/build": "0.7.2",
-    "@hwy-js/client": "0.7.2",
-    "@hwy-js/dev": "0.7.2",
-    "@types/node": "^20.9.0",
->>>>>>> 9dc6f045
     "@types/nprogress": "^0.2.3",
     "history": "^5.3.0",
     "nprogress": "^0.2.0",
